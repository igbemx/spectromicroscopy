--- conflicted
+++ resolved
@@ -74,19 +74,10 @@
         axes_list = [item.decode('UTF-8') for item in F[entry][detector].attrs['axes']]
         if 'line_position' in axes_list:
             axes_order = [axes_list.index('line_position'),axes_list.index('line_position'),axes_list.index('energy')] #linescan
-<<<<<<< HEAD
-            #axes_order = [axes_list.index('sample_x'), axes_list.index('sample_y'), axes_list.index('energy')]  # stack
-        else:
-            try:
-                axes_order = [axes_list.index('sample_x'),axes_list.index('sample_y'),axes_list.index('energy')] #stack
-            except ValueError: #The energy axis is missing for single images!
-                axes_order = [axes_list.index('sample_x'),axes_list.index('sample_y')] #image
-=======
         elif 'energy' in axes_list:
             axes_order = [axes_list.index('sample_x'),axes_list.index('sample_y'),axes_list.index('energy')] #stack
         else:
             axes_order = [axes_list.index('sample_x'),axes_list.index('sample_y')] #image
->>>>>>> 1294e915
     else: # Old version from before the specification was finalised
         if 'energy' in list(F[entry][detector]):
             try:
@@ -103,7 +94,6 @@
         signal_name = perhaps_decode(F[entry][detector].attrs['signal'])
     if axes_order[0] == axes_order[1]: #i.e. if linescan
         temp = numpy.transpose(numpy.array(F[entry][detector][signal_name]),axes=axes_order[1:])
-<<<<<<< HEAD
         temp = numpy.expand_dims(temp, axis=0)
         if stack_object.n_rows == 1: # if horizontal line scan
             stack_object.absdata = numpy.transpose(temp,axes=[1,0,2])
@@ -117,13 +107,6 @@
             ringcurrent = numpy.expand_dims(ringcurrent, axis=2)
         ringcurrent_median = numpy.nanmedian(ringcurrent, keepdims=False)
         stack_object.absdata = stack_object.absdata / (ringcurrent/ringcurrent_median)
-=======
-        stack_object.absdata = numpy.tile(temp,(temp.shape[0],1,1))
-    elif len(axes_order)<3: #i.e. if image
-        stack_object.absdata = numpy.expand_dims(numpy.transpose(numpy.array(F[entry][detector][signal_name]),axes=axes_order),2)
-    else:
-        stack_object.absdata = numpy.transpose(numpy.array(F[entry][detector][signal_name]),axes=axes_order)
->>>>>>> 1294e915
 
     F.close()
 

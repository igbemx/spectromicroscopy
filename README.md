# Spectromicroscopy #
[Spectromicroscopy](http://spectromicroscopy.com) combines spectral data with microscopy,
where typical datasets consist of a stack of microscopic images
taken across an energy range. Due to the data complexity, manual analysis 
can be time consuming and inefficient, whereas multivariate analysis tools 
not only reduce the time needed but also can uncover hidden trends in the data.

# Mantis #
[MANTiS](http://spectromicroscopy.com) is Multivariate ANalysis Tool for Spectromicroscopy developed in Python by [2nd Look Consulting](http://2ndlookconsulting.com). It uses principal component analysis and cluster analysis to classify pixels according to spectral similarity.

## Download ##
Mantis package and binaries can be downloaded from 
[spectromicroscopy.com](http://spectromicroscopy.com).

## User Guide ##
<<<<<<< HEAD
Mantis User Guide can be found on the project Wiki pages [Home](https://github.com/mlerotic/spectromicroscopy/wiki).
=======
Mantis User Guide can be found on https://docs.spectromicroscopy.com/.
>>>>>>> 1e59d170

## References ##

Please use the following reference when quoting Mantis

Lerotic M, Mak R, Wirick S, Meirer F, Jacobsen C. MANTiS: a program for the analysis of X-ray spectromicroscopy data. J. Synchrotron Rad. 2014 Sep; 21(5); 1206–1212 [http://dx.doi.org/10.1107/S1600577514013964]
<|MERGE_RESOLUTION|>--- conflicted
+++ resolved
@@ -1,26 +1,22 @@
-# Spectromicroscopy #
-[Spectromicroscopy](http://spectromicroscopy.com) combines spectral data with microscopy,
-where typical datasets consist of a stack of microscopic images
-taken across an energy range. Due to the data complexity, manual analysis 
-can be time consuming and inefficient, whereas multivariate analysis tools 
-not only reduce the time needed but also can uncover hidden trends in the data.
-
-# Mantis #
-[MANTiS](http://spectromicroscopy.com) is Multivariate ANalysis Tool for Spectromicroscopy developed in Python by [2nd Look Consulting](http://2ndlookconsulting.com). It uses principal component analysis and cluster analysis to classify pixels according to spectral similarity.
-
-## Download ##
-Mantis package and binaries can be downloaded from 
-[spectromicroscopy.com](http://spectromicroscopy.com).
-
-## User Guide ##
-<<<<<<< HEAD
-Mantis User Guide can be found on the project Wiki pages [Home](https://github.com/mlerotic/spectromicroscopy/wiki).
-=======
-Mantis User Guide can be found on https://docs.spectromicroscopy.com/.
->>>>>>> 1e59d170
-
-## References ##
-
-Please use the following reference when quoting Mantis
-
-Lerotic M, Mak R, Wirick S, Meirer F, Jacobsen C. MANTiS: a program for the analysis of X-ray spectromicroscopy data. J. Synchrotron Rad. 2014 Sep; 21(5); 1206–1212 [http://dx.doi.org/10.1107/S1600577514013964]
+# Spectromicroscopy #
+[Spectromicroscopy](http://spectromicroscopy.com) combines spectral data with microscopy,
+where typical datasets consist of a stack of microscopic images
+taken across an energy range. Due to the data complexity, manual analysis 
+can be time consuming and inefficient, whereas multivariate analysis tools 
+not only reduce the time needed but also can uncover hidden trends in the data.
+
+# Mantis #
+[MANTiS](http://spectromicroscopy.com) is Multivariate ANalysis Tool for Spectromicroscopy developed in Python by [2nd Look Consulting](http://2ndlookconsulting.com). It uses principal component analysis and cluster analysis to classify pixels according to spectral similarity.
+
+## Download ##
+Mantis package and binaries can be downloaded from 
+[spectromicroscopy.com](http://spectromicroscopy.com).
+
+## User Guide ##
+Mantis User Guide can be found on https://docs.spectromicroscopy.com/.
+
+## References ##
+
+Please use the following reference when quoting Mantis
+
+Lerotic M, Mak R, Wirick S, Meirer F, Jacobsen C. MANTiS: a program for the analysis of X-ray spectromicroscopy data. J. Synchrotron Rad. 2014 Sep; 21(5); 1206–1212 [http://dx.doi.org/10.1107/S1600577514013964]
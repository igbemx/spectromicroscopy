# 
#   This file is part of Mantis, a Multivariate ANalysis Tool for Spectromicroscopy.
# 
#   Copyright (C) 2011 Mirna Lerotic, 2nd Look
#   http://2ndlookconsulting.com
#   License: GNU GPL v3
#
#   Mantis is free software: you can redistribute it and/or modify
#   it under the terms of the GNU General Public License as published by
#   the Free Software Foundation, either version 3 of the License, or
#   any later version.
#
#   Mantis is distributed in the hope that it will be useful,
#   but WITHOUT ANY WARRANTY; without even the implied warranty of
#   MERCHANTABILITY or FITNESS FOR A PARTICULAR PURPOSE.  See the
#   GNU General Public License for more details <http://www.gnu.org/licenses/>.


from __future__ import division
from __future__ import print_function

import numpy as np
import os
import re

verbose = 0

title = 'Ncb'
extension = ['*.ncb']
read_types = ['image','stack']
write_types = ['image','stack','results']


def identify(filename):
    try:
        basename, extension = os.path.splitext(filename) 
        dat_fn = basename + '.dat'
        f = open(str(dat_fn),'r')
        f.close()
        return True
    except:
        return False

def GetFileStructure(FileName):
    return None  


#---------------------------------------------------------------------- 
def read(filename, self, selection=None, *args, **kwargs):
    
    
    basename, extension = os.path.splitext(filename) 
    dat_fn = basename + '.dat'
    

    f = open(str(dat_fn),'r')
    lines = f.readlines()
    temp = lines[0].split()
    
    self.n_cols = int(temp[0])
    self.n_rows = int(temp[1])
    scale = float(temp[2])

    #print self.n_cols, self.n_rows, scale
    
    temp = lines[1].split()
    x_start = float(temp[0])
    x_stop = float(temp[1])
    
    temp = lines[2].split()
    y_start = float(temp[0])
    y_stop = float(temp[1])

    self.n_ev = int(lines[3])

    #print self.n_ev
    

    self.ev = np.zeros((self.n_ev))
    self.data_dwell = np.zeros((self.n_ev))
    filename_list = []
    for i in range(self.n_ev):
        self.ev[i] = float(lines[4+i])
        
    #print self.ev

    for i in range(self.n_ev):
        self.ev[i] = float(lines[4+i])

    try:
        for i in range(self.n_ev):
            temp = lines[4+self.n_ev+i].split()
            
            filename_list.append(temp[0])
            self.data_dwell[i] = float(temp[2])
    except:
        self.data_dwell = np.ones((self.n_ev))


    f.close()

    
    
    if scale < 0 :
        dataformat = np.float32
    else:
        dataformat = np.int16
        
    #print 'data format', dataformat
        
    f = open(str(filename),'rb')
    big_array = np.fromfile(f, dataformat, self.n_cols*self.n_rows*self.n_ev)
    f.close()    
    
    
    if scale > 0 and scale != 1 :
        image_stack = big_array.astype(np.float)/scale
        print ("data rescaled by ", 1./scale)
    else:
        image_stack = big_array.astype(np.float)


    if (x_start > x_stop) :
        image_stack = image_stack[::-1,:,:]
        t = x_start 
        x_start = x_stop 
        x_stop = t
        print ('x data reversed')

    if (y_start > y_stop) :
        image_stack = image_stack[:,::-1,:]
        t = y_start 
        y_start = y_stop 
        y_stop = t
        print ('y data reversed')

        
    xstep = (x_stop-x_start)/(self.n_cols-1)
    self.x_dist = np.arange(x_start,x_stop+xstep, xstep)
    
    ystep = (y_stop-y_start)/(self.n_rows-1)
    self.y_dist = np.arange(y_start,y_stop+ystep, ystep)              


    self.absdata = np.empty((self.n_cols, self.n_rows, self.n_ev))
            
    self.absdata = np.reshape(image_stack, (self.n_cols, self.n_rows, self.n_ev), order='F')    
    
    
    self.fill_h5_struct_from_stk()
      

    return


#----------------------------------------------------------------------
def read_ncb4D(self, filenames):
    
    if verbose: print ('First energy stack:', filenames[0])
    
    
    data_files = natural_sort(filenames)

    neng = len(data_files)
    if verbose: print ('Number of energies ', neng)
    
    self.stack4D = []
    theta = []
    
    for i in range(neng):     
        #Read the data
        thisstack, thistheta = read_ncb_data(self, data_files[i])
                
        #Check if we have negative angles, if yes convert to 0-360deg
        for ith in range(len(thistheta)):
            if thistheta[ith] < 0:
                thistheta[ith] = thistheta[ith] + 360
                
        self.stack4D.append(thisstack)
        theta.append(thistheta)
        
        dims = thisstack.shape
    
    
    self.stack4D = np.array(self.stack4D)
    self.stack4D = np.transpose(self.stack4D, axes=(1,2,0,3))
    
    self.theta = theta[0]
    self.n_theta = len(theta)
    
            
    self.absdata = self.stack4D[:,:,:,0]
    
    self.data_dwell = np.ones((neng))
    
    self.fill_h5_struct_from_stk()
    
    return 
    
    
#----------------------------------------------------------------------          
def read_ncb_data(self, filename): 
    
    
    basename, extension = os.path.splitext(filename) 
    dat_fn = basename + '.dat'
    

    f = open(str(dat_fn),'r')
    lines = f.readlines()
    temp = lines[0].split()
    
    self.n_cols = int(temp[0])
    self.n_rows = int(temp[1])
    scale = float(temp[2])

    if verbose:
        print ('self.n_cols, self.n_rows, scale', self.n_cols, self.n_rows, scale)
        
    
    
    temp = lines[1].split()
    x_start = float(temp[0])
    x_stop = float(temp[1])
    
    temp = lines[2].split()
    y_start = float(temp[0])
    y_stop = float(temp[1])

    self.n_theta = int(lines[3])

    

    angles = np.zeros((self.n_theta))
    self.data_dwell = np.zeros((self.n_theta))
    filename_list = []
    for i in range(self.n_theta):
        angles[i] = float(lines[4+i])


    for i in range(self.n_theta):
        angles[i] = float(lines[4+i])

    try:
        for i in range(self.n_theta):
            temp = lines[4+self.n_ev+i].split()
            
            filename_list.append(temp[0])
            self.data_dwell[i] = float(temp[2])
    except:
        self.data_dwell = np.ones((self.n_theta))


    f.close()

    
    
    if scale < 0 :
        dataformat = np.float32
    else:
        dataformat = np.int16

        
    f = open(str(filename),'rb')
    big_array = np.fromfile(f, dataformat, self.n_cols*self.n_rows*self.n_theta)
    f.close()    
    
    
    if scale > 0 and scale != 1 :
        image_stack = big_array.astype(np.float)/scale
        if verbose: print ("data rescaled by ", 1./scale)
    else:
        image_stack = big_array.astype(np.float)


    if (x_start > x_stop) :
        image_stack = image_stack[::-1,:,:]
        t = x_start 
        x_start = x_stop 
        x_stop = t
        if verbose: print ('x data reversed')

    if (y_start > y_stop) :
        image_stack = image_stack[:,::-1,:]
        t = y_start 
        y_start = y_stop 
        y_stop = t
        if verbose: print ('y data reversed')

        
    xstep = (x_stop-x_start)/(self.n_cols-1)
    self.x_dist = np.arange(x_start,x_stop+xstep, xstep)
    
    ystep = (y_stop-y_start)/(self.n_rows-1)
    self.y_dist = np.arange(y_start,y_stop+ystep, ystep)              

    image_stack = np.reshape(image_stack, (self.n_cols, self.n_rows, self.n_theta), order='F') 

    return image_stack, angles


#----------------------------------------------------------------------
#  This procedure writes  a whole stack (3d (E,x,y) array) to a binary file
#  with associated *.dat file to track paramaters
<<<<<<< HEAD
def write(filename, stack, data_type):
    
    
=======
def write_ncb(filename, stack,norm):
    #
    # def operate_on_Narray(A, B, function):
    #     try:
    #         return [operate_on_Narray(a, b, function) for a, b in zip(A, B)]
    #     except TypeError as e:
    #         # Not iterable
    #         return function(A, B)
    # import matplotlib.pyplot as plt
    # def export_figure_matplotlib(name,arr, dpi=100, resize_fact=1, plt_show=False):
    #     fig = plt.figure(frameon=False)
    #     fig.set_size_inches(arr.shape[1] / dpi, arr.shape[0] / dpi)
    #     ax = plt.Axes(fig, [0., 0., 1., 1.])
    #     ax.set_axis_off()
    #     fig.add_axes(ax)
    #     ax.imshow(arr, cmap='gray', interpolation='none')
    #     if plt_show:
    #         plt.show()
    #     else:
    #         plt.savefig(name+'.tif', dpi=(dpi * resize_fact))
    #         plt.close()
>>>>>>> 77d4bc39
    print ('Writing .ncb stack:', filename)
    
    
    basename, extension = os.path.splitext(filename) 
    dat_fn = basename + '.dat'
    filename = basename + '.ncb'
    
    image_stack = np.transpose(stack.absdata, axes=(1,0,2))
    # if norm:
    #
    #     image_stack = np.transpose(stack.od3d, axes=(1,0,2))
    #     #image_stack = stack.od3d.copy()
    #     OD_filter = np.amax(image_stack, 2)
    #     #returning the ODmask as tif
    #     mask = np.where((OD_filter > 2.5), 0, np.ones(np.shape(image_stack[:,:,0])))
    #     export_figure_matplotlib(basename+"od_mask",mask)
    #
    #     for i in range(np.size(image_stack, 2)):
    #         image_stack[:,:,i] = np.where((OD_filter > 2.5),0, image_stack[:,:,i])
    #     #image_stack = np.where(image_stack > 2,0, image_stack) #OD > 2 filter
    #     e0 = 0
    #     num = 5
    #     ##pre-edge
    #     ave = image_stack[:,:,e0]
    #     for i in range(num-1):
    #         ave = ave + image_stack[:,:,e0+i+1]
    #     ave = ave / num
    #
    #     #export pre-edge_average for contour plot.
    #     pre = np.transpose(stack.absdata, axes=(1,0,2))[:,:,e0]
    #     for i in range(num-1):
    #         pre = pre + np.transpose(stack.absdata, axes=(1,0,2))[:,:,e0+i+1]
    #     pre = pre / num
    #     export_figure_matplotlib(basename,pre)
    #
    #     for i in range(np.size(image_stack, 2)):
    #         image_stack[:,:,i] = image_stack[:,:,i]-ave
    #
    #     #post-edge
    #     ave = image_stack[:,:,-1]
    #     for i in range(num-1):
    #         ave = ave + image_stack[:,:,e0-i-2]
    #     ave = (ave / num) + 0.0001
    #     #print(ave)
    #     for i in range(np.size(image_stack, 2)):
    #         image_stack[:,:,i] = image_stack[:,:,i] - operate_on_Narray(ave, image_stack[:,:,i], lambda a, b: a/((1+ np.exp(-b+0.5*a)**(25*1/a))))
    
    image_stack = np.reshape(image_stack, (stack.n_cols*stack.n_rows*stack.n_ev), order='F')

    # tmax = np.amax(image_stack)
    # tmin = np.amin(image_stack)
    # test = np.amax([abs(tmin), abs(tmax)])
    scale = 1.
    # if test > 3e4 or test < 1e3 :
    #     scale = 10.**(3-np.fix(np.math.log10(test)))


    #Save image stack to a binary .dat file
    f = open(str(filename),'wb')
    if scale != 1.0:
        print ('Scaling the data by ', scale)
        saveddata = image_stack*scale
        saveddata.astype(np.int16).tofile(f)
    else:
        scale = -1.0
        image_stack.astype(np.float32).tofile(f)
    f.close()

    #print 'imagedims', image_stack.shape


    f = open(str(dat_fn),'w')

    print('\t%d\t%d\t%.6f' %(stack.n_rows, stack.n_cols, scale), file=f)

    x_start = stack.y_dist[0]
    x_stop = stack.y_dist[-1]
    if x_start != 0. :
        x_stop = x_stop - x_start
        x_start = 0.

    print('\t%.6f\t%.6f' %(x_start, x_stop), file=f)

    y_start = stack.x_dist[0]
    y_stop = stack.x_dist[-1]
    if y_start != 0. :
        y_stop = y_stop - y_start
        y_start = 0.
    print('\t%.6f\t%.6f' %(y_start, y_stop), file=f)

    print('\t%d' %(stack.n_ev), file=f)

    for i in range(stack.n_ev):
        print('\t%.6f' %(stack.ev[i]), file=f)

    for i in range(stack.n_ev):
        thisstr = 'image'+str(i+1)
        print('%s\t%.6f\t%.6f' %(thisstr, stack.ev[i], stack.data_dwell[i]), file=f)

    f.close()
    
    return

#----------------------------------------------------------------------  
def natural_sort(l): 
    convert = lambda text: int(text) if text.isdigit() else text.lower() 
    alphanum_key = lambda key: [ convert(c) for c in re.split('([0-9]+)', key) ] 
    return sorted(l, key = alphanum_key)

#----------------------------------------------------------------------
class Cncb:
    def __init__(self):
        pass
    
   
           
#----------------------------------------------------------------------
    def read_ncb(self, filename):
        
        print ('Reading stack:', filename)
        
        basename, extension = os.path.splitext(filename) 
        dat_fn = basename + '.dat'
        

        f = open(str(dat_fn),'r')
        lines = f.readlines()
        temp = lines[0].split()
        
        self.n_cols = int(temp[0])
        self.n_rows = int(temp[1])
        scale = float(temp[2])
    
        #print self.n_cols, self.n_rows, scale
        
        temp = lines[1].split()
        x_start = float(temp[0])
        x_stop = float(temp[1])
        
        temp = lines[2].split()
        y_start = float(temp[0])
        y_stop = float(temp[1])

        self.n_ev = int(lines[3])

        #print self.n_ev
        
    
        self.ev = np.zeros((self.n_ev))
        self.data_dwell = np.zeros((self.n_ev))
        filename_list = []
        for i in range(self.n_ev):
            self.ev[i] = float(lines[4+i])
            
        #print self.ev

        for i in range(self.n_ev):
            self.ev[i] = float(lines[4+i])

        try:
            for i in range(self.n_ev):
                temp = lines[4+self.n_ev+i].split()
                
                filename_list.append(temp[0])
                self.data_dwell[i] = float(temp[2])
        except:
            self.data_dwell = np.ones((self.n_ev))

    
        f.close()

        
        
        if scale < 0 :
            dataformat = np.float32
        else:
            dataformat = np.int16
            
        #print 'data format', dataformat
            
        f = open(str(filename),'rb')
        big_array = np.fromfile(f, dataformat, self.n_cols*self.n_rows*self.n_ev)
        f.close()    
        
        
        if scale > 0 and scale != 1 :
            image_stack = big_array.astype(np.float)/scale
            print ("data rescaled by ", 1./scale)
        else:
            image_stack = big_array.astype(np.float)


        if (x_start > x_stop) :
            image_stack = image_stack[::-1,:,:]
            t = x_start 
            x_start = x_stop 
            x_stop = t
            print ('x data reversed')

        if (y_start > y_stop) :
            image_stack = image_stack[:,::-1,:]
            t = y_start 
            y_start = y_stop 
            y_stop = t
            print ('y data reversed')

            
        xstep = (x_stop-x_start)/(self.n_cols-1)
        self.x_dist = np.arange(x_start,x_stop+xstep, xstep)
        
        ystep = (y_stop-y_start)/(self.n_rows-1)
        self.y_dist = np.arange(y_start,y_stop+ystep, ystep)              

   
        self.absdata = np.empty((self.n_cols, self.n_rows, self.n_ev))
                
        self.absdata = np.reshape(image_stack, (self.n_cols, self.n_rows, self.n_ev), order='F')    
        
        
  
        return
    
    
#----------------------------------------------------------------------
#  This procedure writes  a whole stack (3d (E,x,y) array) to a binary file
#  with associated *.dat file to track paramaters
    def write_ncb(self, filename, data_struct):
        
        
        print ('Writing .ncb stack:', filename)
        
        
        basename, extension = os.path.splitext(filename) 
        dat_fn = basename + '.dat'
        
        image_stack = np.transpose(self.absdata, axes=(1,0,2))
        
        #image_stack = self.absdata.copy()
        
        image_stack = np.reshape(image_stack, (self.n_cols*self.n_rows*self.n_ev), order='F') 
        

        tmax = np.amax(image_stack)
        tmin = np.amin(image_stack)
        test = np.amax([abs(tmin), abs(tmax)])
        scale = 1.
        if test > 3e4 or test < 1e3 :
            scale = 10.**(3-np.fix(np.math.log10(test)))


        #Save image stack to a binary .dat file
        f = open(str(filename),'wb')
        if scale != 1.0:
            print ('Scaling the data by ', scale)
            saveddata = image_stack*scale
            saveddata.astype(np.int16).tofile(f)
        else:
            scale = -1.0
            image_stack.astype(np.float32).tofile(f)
        f.close()

        #print 'imagedims', image_stack.shape
        
    
        f = open(str(dat_fn),'w')

        print('\t%d\t%d\t%.6f' %(self.n_rows, self.n_cols, scale), file=f)
        #print('\t%d\t%d\t%.6f' %(self.n_cols, self.n_rows, scale)
        
        
        x_start = self.y_dist[0]
        x_stop = self.y_dist[-1]
        if x_start != 0. :
            x_stop = x_stop - x_start
            x_start = 0.

        print('\t%.6f\t%.6f' %(x_start, x_stop), file=f)
        
        y_start = self.x_dist[0]
        y_stop = self.x_dist[-1]
        if y_start != 0. :
            y_stop = y_stop - y_start
            y_start = 0.
        print('\t%.6f\t%.6f' %(y_start, y_stop), file=f)
        
        print('\t%d' %(self.n_ev), file=f)
        
        for i in range(self.n_ev):
            print('\t%.6f' %(self.ev[i]), file=f)
        
        for i in range(self.n_ev):
            thisstr = 'image'+str(i+1)
            print('%s\t%.6f\t%.6f' %(thisstr, self.ev[i], self.data_dwell[i]), file=f)

        f.close()
        
        return

#----------------------------------------------------------------------          
    def read_ncb_data(self, filename): 
        
        #print 'Reading stack:', filename
        
        basename, extension = os.path.splitext(filename) 
        dat_fn = basename + '.dat'
        

        f = open(str(dat_fn),'r')
        lines = f.readlines()
        temp = lines[0].split()
        
        self.n_cols = int(temp[0])
        self.n_rows = int(temp[1])
        scale = float(temp[2])
    
        if verbose:
            print ('self.n_cols, self.n_rows, scale', self.n_cols, self.n_rows, scale)
        
        temp = lines[1].split()
        x_start = float(temp[0])
        x_stop = float(temp[1])
        
        temp = lines[2].split()
        y_start = float(temp[0])
        y_stop = float(temp[1])

        self.n_theta = int(lines[3])

        #print self.n_ev
        
    
        angles = np.zeros((self.n_theta))
        self.data_dwell = np.zeros((self.n_theta))
        filename_list = []
        for i in range(self.n_theta):
            angles[i] = float(lines[4+i])
            
        #print self.ev

        for i in range(self.n_theta):
            angles[i] = float(lines[4+i])

        try:
            for i in range(self.n_theta):
                temp = lines[4+self.n_ev+i].split()
                
                filename_list.append(temp[0])
                self.data_dwell[i] = float(temp[2])
        except:
            self.data_dwell = np.ones((self.n_theta))

    
        f.close()

        
        
        if scale < 0 :
            dataformat = np.float32
        else:
            dataformat = np.int16
            
        #print 'data format', dataformat
            
        f = open(str(filename),'rb')
        big_array = np.fromfile(f, dataformat, self.n_cols*self.n_rows*self.n_theta)
        f.close()    
        
        
        if scale > 0 and scale != 1 :
            image_stack = big_array.astype(np.float)/scale
            if verbose: print ("data rescaled by ", 1./scale)
        else:
            image_stack = big_array.astype(np.float)


        if (x_start > x_stop) :
            image_stack = image_stack[::-1,:,:]
            t = x_start 
            x_start = x_stop 
            x_stop = t
            if verbose: print ('x data reversed')

        if (y_start > y_stop) :
            image_stack = image_stack[:,::-1,:]
            t = y_start 
            y_start = y_stop 
            y_stop = t
            if verbose: print ('y data reversed')

            
        xstep = (x_stop-x_start)/(self.n_cols-1)
        self.x_dist = np.arange(x_start,x_stop+xstep, xstep)
        
        ystep = (y_stop-y_start)/(self.n_rows-1)
        self.y_dist = np.arange(y_start,y_stop+ystep, ystep)              
 
        image_stack = np.reshape(image_stack, (self.n_cols, self.n_rows, self.n_theta), order='F') 
   
        return image_stack, angles


#----------------------------------------------------------------------
    def read_ncb4D(self, filenames):
        
        if verbose: print ('First energy stack:', filenames[0])
        
        
        data_files = natural_sort(filenames)

        neng = len(data_files)
        if verbose: print ('Number of energies ', neng)
        
        self.stack4D = []
        theta = []
        
        for i in range(neng):     
            #Read the data
            thisstack, thistheta = self.read_ncb_data(data_files[i])
                    
            #Check if we have negative angles, if yes convert to 0-360deg
            for ith in range(len(thistheta)):
                if thistheta[ith] < 0:
                    thistheta[ith] = thistheta[ith] + 360
                    
            self.stack4D.append(thisstack)
            theta.append(thistheta)
            
            dims = thisstack.shape
        
        
        self.stack4D = np.array(self.stack4D)
        self.stack4D = np.transpose(self.stack4D, axes=(1,2,0,3))
        
        self.theta = theta[0]
        self.n_theta = len(theta)
        
                
        self.absdata = self.stack4D[:,:,:,0]
        
        self.data_dwell = np.ones((neng))
        
        return 
        
<|MERGE_RESOLUTION|>--- conflicted
+++ resolved
@@ -1,774 +1,769 @@
-# 
-#   This file is part of Mantis, a Multivariate ANalysis Tool for Spectromicroscopy.
-# 
-#   Copyright (C) 2011 Mirna Lerotic, 2nd Look
-#   http://2ndlookconsulting.com
-#   License: GNU GPL v3
-#
-#   Mantis is free software: you can redistribute it and/or modify
-#   it under the terms of the GNU General Public License as published by
-#   the Free Software Foundation, either version 3 of the License, or
-#   any later version.
-#
-#   Mantis is distributed in the hope that it will be useful,
-#   but WITHOUT ANY WARRANTY; without even the implied warranty of
-#   MERCHANTABILITY or FITNESS FOR A PARTICULAR PURPOSE.  See the
-#   GNU General Public License for more details <http://www.gnu.org/licenses/>.
-
-
-from __future__ import division
-from __future__ import print_function
-
-import numpy as np
-import os
-import re
-
-verbose = 0
-
-title = 'Ncb'
-extension = ['*.ncb']
-read_types = ['image','stack']
-write_types = ['image','stack','results']
-
-
-def identify(filename):
-    try:
-        basename, extension = os.path.splitext(filename) 
-        dat_fn = basename + '.dat'
-        f = open(str(dat_fn),'r')
-        f.close()
-        return True
-    except:
-        return False
-
-def GetFileStructure(FileName):
-    return None  
-
-
-#---------------------------------------------------------------------- 
-def read(filename, self, selection=None, *args, **kwargs):
-    
-    
-    basename, extension = os.path.splitext(filename) 
-    dat_fn = basename + '.dat'
-    
-
-    f = open(str(dat_fn),'r')
-    lines = f.readlines()
-    temp = lines[0].split()
-    
-    self.n_cols = int(temp[0])
-    self.n_rows = int(temp[1])
-    scale = float(temp[2])
-
-    #print self.n_cols, self.n_rows, scale
-    
-    temp = lines[1].split()
-    x_start = float(temp[0])
-    x_stop = float(temp[1])
-    
-    temp = lines[2].split()
-    y_start = float(temp[0])
-    y_stop = float(temp[1])
-
-    self.n_ev = int(lines[3])
-
-    #print self.n_ev
-    
-
-    self.ev = np.zeros((self.n_ev))
-    self.data_dwell = np.zeros((self.n_ev))
-    filename_list = []
-    for i in range(self.n_ev):
-        self.ev[i] = float(lines[4+i])
-        
-    #print self.ev
-
-    for i in range(self.n_ev):
-        self.ev[i] = float(lines[4+i])
-
-    try:
-        for i in range(self.n_ev):
-            temp = lines[4+self.n_ev+i].split()
-            
-            filename_list.append(temp[0])
-            self.data_dwell[i] = float(temp[2])
-    except:
-        self.data_dwell = np.ones((self.n_ev))
-
-
-    f.close()
-
-    
-    
-    if scale < 0 :
-        dataformat = np.float32
-    else:
-        dataformat = np.int16
-        
-    #print 'data format', dataformat
-        
-    f = open(str(filename),'rb')
-    big_array = np.fromfile(f, dataformat, self.n_cols*self.n_rows*self.n_ev)
-    f.close()    
-    
-    
-    if scale > 0 and scale != 1 :
-        image_stack = big_array.astype(np.float)/scale
-        print ("data rescaled by ", 1./scale)
-    else:
-        image_stack = big_array.astype(np.float)
-
-
-    if (x_start > x_stop) :
-        image_stack = image_stack[::-1,:,:]
-        t = x_start 
-        x_start = x_stop 
-        x_stop = t
-        print ('x data reversed')
-
-    if (y_start > y_stop) :
-        image_stack = image_stack[:,::-1,:]
-        t = y_start 
-        y_start = y_stop 
-        y_stop = t
-        print ('y data reversed')
-
-        
-    xstep = (x_stop-x_start)/(self.n_cols-1)
-    self.x_dist = np.arange(x_start,x_stop+xstep, xstep)
-    
-    ystep = (y_stop-y_start)/(self.n_rows-1)
-    self.y_dist = np.arange(y_start,y_stop+ystep, ystep)              
-
-
-    self.absdata = np.empty((self.n_cols, self.n_rows, self.n_ev))
-            
-    self.absdata = np.reshape(image_stack, (self.n_cols, self.n_rows, self.n_ev), order='F')    
-    
-    
-    self.fill_h5_struct_from_stk()
-      
-
-    return
-
-
-#----------------------------------------------------------------------
-def read_ncb4D(self, filenames):
-    
-    if verbose: print ('First energy stack:', filenames[0])
-    
-    
-    data_files = natural_sort(filenames)
-
-    neng = len(data_files)
-    if verbose: print ('Number of energies ', neng)
-    
-    self.stack4D = []
-    theta = []
-    
-    for i in range(neng):     
-        #Read the data
-        thisstack, thistheta = read_ncb_data(self, data_files[i])
-                
-        #Check if we have negative angles, if yes convert to 0-360deg
-        for ith in range(len(thistheta)):
-            if thistheta[ith] < 0:
-                thistheta[ith] = thistheta[ith] + 360
-                
-        self.stack4D.append(thisstack)
-        theta.append(thistheta)
-        
-        dims = thisstack.shape
-    
-    
-    self.stack4D = np.array(self.stack4D)
-    self.stack4D = np.transpose(self.stack4D, axes=(1,2,0,3))
-    
-    self.theta = theta[0]
-    self.n_theta = len(theta)
-    
-            
-    self.absdata = self.stack4D[:,:,:,0]
-    
-    self.data_dwell = np.ones((neng))
-    
-    self.fill_h5_struct_from_stk()
-    
-    return 
-    
-    
-#----------------------------------------------------------------------          
-def read_ncb_data(self, filename): 
-    
-    
-    basename, extension = os.path.splitext(filename) 
-    dat_fn = basename + '.dat'
-    
-
-    f = open(str(dat_fn),'r')
-    lines = f.readlines()
-    temp = lines[0].split()
-    
-    self.n_cols = int(temp[0])
-    self.n_rows = int(temp[1])
-    scale = float(temp[2])
-
-    if verbose:
-        print ('self.n_cols, self.n_rows, scale', self.n_cols, self.n_rows, scale)
-        
-    
-    
-    temp = lines[1].split()
-    x_start = float(temp[0])
-    x_stop = float(temp[1])
-    
-    temp = lines[2].split()
-    y_start = float(temp[0])
-    y_stop = float(temp[1])
-
-    self.n_theta = int(lines[3])
-
-    
-
-    angles = np.zeros((self.n_theta))
-    self.data_dwell = np.zeros((self.n_theta))
-    filename_list = []
-    for i in range(self.n_theta):
-        angles[i] = float(lines[4+i])
-
-
-    for i in range(self.n_theta):
-        angles[i] = float(lines[4+i])
-
-    try:
-        for i in range(self.n_theta):
-            temp = lines[4+self.n_ev+i].split()
-            
-            filename_list.append(temp[0])
-            self.data_dwell[i] = float(temp[2])
-    except:
-        self.data_dwell = np.ones((self.n_theta))
-
-
-    f.close()
-
-    
-    
-    if scale < 0 :
-        dataformat = np.float32
-    else:
-        dataformat = np.int16
-
-        
-    f = open(str(filename),'rb')
-    big_array = np.fromfile(f, dataformat, self.n_cols*self.n_rows*self.n_theta)
-    f.close()    
-    
-    
-    if scale > 0 and scale != 1 :
-        image_stack = big_array.astype(np.float)/scale
-        if verbose: print ("data rescaled by ", 1./scale)
-    else:
-        image_stack = big_array.astype(np.float)
-
-
-    if (x_start > x_stop) :
-        image_stack = image_stack[::-1,:,:]
-        t = x_start 
-        x_start = x_stop 
-        x_stop = t
-        if verbose: print ('x data reversed')
-
-    if (y_start > y_stop) :
-        image_stack = image_stack[:,::-1,:]
-        t = y_start 
-        y_start = y_stop 
-        y_stop = t
-        if verbose: print ('y data reversed')
-
-        
-    xstep = (x_stop-x_start)/(self.n_cols-1)
-    self.x_dist = np.arange(x_start,x_stop+xstep, xstep)
-    
-    ystep = (y_stop-y_start)/(self.n_rows-1)
-    self.y_dist = np.arange(y_start,y_stop+ystep, ystep)              
-
-    image_stack = np.reshape(image_stack, (self.n_cols, self.n_rows, self.n_theta), order='F') 
-
-    return image_stack, angles
-
-
-#----------------------------------------------------------------------
-#  This procedure writes  a whole stack (3d (E,x,y) array) to a binary file
-#  with associated *.dat file to track paramaters
-<<<<<<< HEAD
-def write(filename, stack, data_type):
-    
-    
-=======
-def write_ncb(filename, stack,norm):
-    #
-    # def operate_on_Narray(A, B, function):
-    #     try:
-    #         return [operate_on_Narray(a, b, function) for a, b in zip(A, B)]
-    #     except TypeError as e:
-    #         # Not iterable
-    #         return function(A, B)
-    # import matplotlib.pyplot as plt
-    # def export_figure_matplotlib(name,arr, dpi=100, resize_fact=1, plt_show=False):
-    #     fig = plt.figure(frameon=False)
-    #     fig.set_size_inches(arr.shape[1] / dpi, arr.shape[0] / dpi)
-    #     ax = plt.Axes(fig, [0., 0., 1., 1.])
-    #     ax.set_axis_off()
-    #     fig.add_axes(ax)
-    #     ax.imshow(arr, cmap='gray', interpolation='none')
-    #     if plt_show:
-    #         plt.show()
-    #     else:
-    #         plt.savefig(name+'.tif', dpi=(dpi * resize_fact))
-    #         plt.close()
->>>>>>> 77d4bc39
-    print ('Writing .ncb stack:', filename)
-    
-    
-    basename, extension = os.path.splitext(filename) 
-    dat_fn = basename + '.dat'
-    filename = basename + '.ncb'
-    
-    image_stack = np.transpose(stack.absdata, axes=(1,0,2))
-    # if norm:
-    #
-    #     image_stack = np.transpose(stack.od3d, axes=(1,0,2))
-    #     #image_stack = stack.od3d.copy()
-    #     OD_filter = np.amax(image_stack, 2)
-    #     #returning the ODmask as tif
-    #     mask = np.where((OD_filter > 2.5), 0, np.ones(np.shape(image_stack[:,:,0])))
-    #     export_figure_matplotlib(basename+"od_mask",mask)
-    #
-    #     for i in range(np.size(image_stack, 2)):
-    #         image_stack[:,:,i] = np.where((OD_filter > 2.5),0, image_stack[:,:,i])
-    #     #image_stack = np.where(image_stack > 2,0, image_stack) #OD > 2 filter
-    #     e0 = 0
-    #     num = 5
-    #     ##pre-edge
-    #     ave = image_stack[:,:,e0]
-    #     for i in range(num-1):
-    #         ave = ave + image_stack[:,:,e0+i+1]
-    #     ave = ave / num
-    #
-    #     #export pre-edge_average for contour plot.
-    #     pre = np.transpose(stack.absdata, axes=(1,0,2))[:,:,e0]
-    #     for i in range(num-1):
-    #         pre = pre + np.transpose(stack.absdata, axes=(1,0,2))[:,:,e0+i+1]
-    #     pre = pre / num
-    #     export_figure_matplotlib(basename,pre)
-    #
-    #     for i in range(np.size(image_stack, 2)):
-    #         image_stack[:,:,i] = image_stack[:,:,i]-ave
-    #
-    #     #post-edge
-    #     ave = image_stack[:,:,-1]
-    #     for i in range(num-1):
-    #         ave = ave + image_stack[:,:,e0-i-2]
-    #     ave = (ave / num) + 0.0001
-    #     #print(ave)
-    #     for i in range(np.size(image_stack, 2)):
-    #         image_stack[:,:,i] = image_stack[:,:,i] - operate_on_Narray(ave, image_stack[:,:,i], lambda a, b: a/((1+ np.exp(-b+0.5*a)**(25*1/a))))
-    
-    image_stack = np.reshape(image_stack, (stack.n_cols*stack.n_rows*stack.n_ev), order='F')
-
-    # tmax = np.amax(image_stack)
-    # tmin = np.amin(image_stack)
-    # test = np.amax([abs(tmin), abs(tmax)])
-    scale = 1.
-    # if test > 3e4 or test < 1e3 :
-    #     scale = 10.**(3-np.fix(np.math.log10(test)))
-
-
-    #Save image stack to a binary .dat file
-    f = open(str(filename),'wb')
-    if scale != 1.0:
-        print ('Scaling the data by ', scale)
-        saveddata = image_stack*scale
-        saveddata.astype(np.int16).tofile(f)
-    else:
-        scale = -1.0
-        image_stack.astype(np.float32).tofile(f)
-    f.close()
-
-    #print 'imagedims', image_stack.shape
-
-
-    f = open(str(dat_fn),'w')
-
-    print('\t%d\t%d\t%.6f' %(stack.n_rows, stack.n_cols, scale), file=f)
-
-    x_start = stack.y_dist[0]
-    x_stop = stack.y_dist[-1]
-    if x_start != 0. :
-        x_stop = x_stop - x_start
-        x_start = 0.
-
-    print('\t%.6f\t%.6f' %(x_start, x_stop), file=f)
-
-    y_start = stack.x_dist[0]
-    y_stop = stack.x_dist[-1]
-    if y_start != 0. :
-        y_stop = y_stop - y_start
-        y_start = 0.
-    print('\t%.6f\t%.6f' %(y_start, y_stop), file=f)
-
-    print('\t%d' %(stack.n_ev), file=f)
-
-    for i in range(stack.n_ev):
-        print('\t%.6f' %(stack.ev[i]), file=f)
-
-    for i in range(stack.n_ev):
-        thisstr = 'image'+str(i+1)
-        print('%s\t%.6f\t%.6f' %(thisstr, stack.ev[i], stack.data_dwell[i]), file=f)
-
-    f.close()
-    
-    return
-
-#----------------------------------------------------------------------  
-def natural_sort(l): 
-    convert = lambda text: int(text) if text.isdigit() else text.lower() 
-    alphanum_key = lambda key: [ convert(c) for c in re.split('([0-9]+)', key) ] 
-    return sorted(l, key = alphanum_key)
-
-#----------------------------------------------------------------------
-class Cncb:
-    def __init__(self):
-        pass
-    
-   
-           
-#----------------------------------------------------------------------
-    def read_ncb(self, filename):
-        
-        print ('Reading stack:', filename)
-        
-        basename, extension = os.path.splitext(filename) 
-        dat_fn = basename + '.dat'
-        
-
-        f = open(str(dat_fn),'r')
-        lines = f.readlines()
-        temp = lines[0].split()
-        
-        self.n_cols = int(temp[0])
-        self.n_rows = int(temp[1])
-        scale = float(temp[2])
-    
-        #print self.n_cols, self.n_rows, scale
-        
-        temp = lines[1].split()
-        x_start = float(temp[0])
-        x_stop = float(temp[1])
-        
-        temp = lines[2].split()
-        y_start = float(temp[0])
-        y_stop = float(temp[1])
-
-        self.n_ev = int(lines[3])
-
-        #print self.n_ev
-        
-    
-        self.ev = np.zeros((self.n_ev))
-        self.data_dwell = np.zeros((self.n_ev))
-        filename_list = []
-        for i in range(self.n_ev):
-            self.ev[i] = float(lines[4+i])
-            
-        #print self.ev
-
-        for i in range(self.n_ev):
-            self.ev[i] = float(lines[4+i])
-
-        try:
-            for i in range(self.n_ev):
-                temp = lines[4+self.n_ev+i].split()
-                
-                filename_list.append(temp[0])
-                self.data_dwell[i] = float(temp[2])
-        except:
-            self.data_dwell = np.ones((self.n_ev))
-
-    
-        f.close()
-
-        
-        
-        if scale < 0 :
-            dataformat = np.float32
-        else:
-            dataformat = np.int16
-            
-        #print 'data format', dataformat
-            
-        f = open(str(filename),'rb')
-        big_array = np.fromfile(f, dataformat, self.n_cols*self.n_rows*self.n_ev)
-        f.close()    
-        
-        
-        if scale > 0 and scale != 1 :
-            image_stack = big_array.astype(np.float)/scale
-            print ("data rescaled by ", 1./scale)
-        else:
-            image_stack = big_array.astype(np.float)
-
-
-        if (x_start > x_stop) :
-            image_stack = image_stack[::-1,:,:]
-            t = x_start 
-            x_start = x_stop 
-            x_stop = t
-            print ('x data reversed')
-
-        if (y_start > y_stop) :
-            image_stack = image_stack[:,::-1,:]
-            t = y_start 
-            y_start = y_stop 
-            y_stop = t
-            print ('y data reversed')
-
-            
-        xstep = (x_stop-x_start)/(self.n_cols-1)
-        self.x_dist = np.arange(x_start,x_stop+xstep, xstep)
-        
-        ystep = (y_stop-y_start)/(self.n_rows-1)
-        self.y_dist = np.arange(y_start,y_stop+ystep, ystep)              
-
-   
-        self.absdata = np.empty((self.n_cols, self.n_rows, self.n_ev))
-                
-        self.absdata = np.reshape(image_stack, (self.n_cols, self.n_rows, self.n_ev), order='F')    
-        
-        
-  
-        return
-    
-    
-#----------------------------------------------------------------------
-#  This procedure writes  a whole stack (3d (E,x,y) array) to a binary file
-#  with associated *.dat file to track paramaters
-    def write_ncb(self, filename, data_struct):
-        
-        
-        print ('Writing .ncb stack:', filename)
-        
-        
-        basename, extension = os.path.splitext(filename) 
-        dat_fn = basename + '.dat'
-        
-        image_stack = np.transpose(self.absdata, axes=(1,0,2))
-        
-        #image_stack = self.absdata.copy()
-        
-        image_stack = np.reshape(image_stack, (self.n_cols*self.n_rows*self.n_ev), order='F') 
-        
-
-        tmax = np.amax(image_stack)
-        tmin = np.amin(image_stack)
-        test = np.amax([abs(tmin), abs(tmax)])
-        scale = 1.
-        if test > 3e4 or test < 1e3 :
-            scale = 10.**(3-np.fix(np.math.log10(test)))
-
-
-        #Save image stack to a binary .dat file
-        f = open(str(filename),'wb')
-        if scale != 1.0:
-            print ('Scaling the data by ', scale)
-            saveddata = image_stack*scale
-            saveddata.astype(np.int16).tofile(f)
-        else:
-            scale = -1.0
-            image_stack.astype(np.float32).tofile(f)
-        f.close()
-
-        #print 'imagedims', image_stack.shape
-        
-    
-        f = open(str(dat_fn),'w')
-
-        print('\t%d\t%d\t%.6f' %(self.n_rows, self.n_cols, scale), file=f)
-        #print('\t%d\t%d\t%.6f' %(self.n_cols, self.n_rows, scale)
-        
-        
-        x_start = self.y_dist[0]
-        x_stop = self.y_dist[-1]
-        if x_start != 0. :
-            x_stop = x_stop - x_start
-            x_start = 0.
-
-        print('\t%.6f\t%.6f' %(x_start, x_stop), file=f)
-        
-        y_start = self.x_dist[0]
-        y_stop = self.x_dist[-1]
-        if y_start != 0. :
-            y_stop = y_stop - y_start
-            y_start = 0.
-        print('\t%.6f\t%.6f' %(y_start, y_stop), file=f)
-        
-        print('\t%d' %(self.n_ev), file=f)
-        
-        for i in range(self.n_ev):
-            print('\t%.6f' %(self.ev[i]), file=f)
-        
-        for i in range(self.n_ev):
-            thisstr = 'image'+str(i+1)
-            print('%s\t%.6f\t%.6f' %(thisstr, self.ev[i], self.data_dwell[i]), file=f)
-
-        f.close()
-        
-        return
-
-#----------------------------------------------------------------------          
-    def read_ncb_data(self, filename): 
-        
-        #print 'Reading stack:', filename
-        
-        basename, extension = os.path.splitext(filename) 
-        dat_fn = basename + '.dat'
-        
-
-        f = open(str(dat_fn),'r')
-        lines = f.readlines()
-        temp = lines[0].split()
-        
-        self.n_cols = int(temp[0])
-        self.n_rows = int(temp[1])
-        scale = float(temp[2])
-    
-        if verbose:
-            print ('self.n_cols, self.n_rows, scale', self.n_cols, self.n_rows, scale)
-        
-        temp = lines[1].split()
-        x_start = float(temp[0])
-        x_stop = float(temp[1])
-        
-        temp = lines[2].split()
-        y_start = float(temp[0])
-        y_stop = float(temp[1])
-
-        self.n_theta = int(lines[3])
-
-        #print self.n_ev
-        
-    
-        angles = np.zeros((self.n_theta))
-        self.data_dwell = np.zeros((self.n_theta))
-        filename_list = []
-        for i in range(self.n_theta):
-            angles[i] = float(lines[4+i])
-            
-        #print self.ev
-
-        for i in range(self.n_theta):
-            angles[i] = float(lines[4+i])
-
-        try:
-            for i in range(self.n_theta):
-                temp = lines[4+self.n_ev+i].split()
-                
-                filename_list.append(temp[0])
-                self.data_dwell[i] = float(temp[2])
-        except:
-            self.data_dwell = np.ones((self.n_theta))
-
-    
-        f.close()
-
-        
-        
-        if scale < 0 :
-            dataformat = np.float32
-        else:
-            dataformat = np.int16
-            
-        #print 'data format', dataformat
-            
-        f = open(str(filename),'rb')
-        big_array = np.fromfile(f, dataformat, self.n_cols*self.n_rows*self.n_theta)
-        f.close()    
-        
-        
-        if scale > 0 and scale != 1 :
-            image_stack = big_array.astype(np.float)/scale
-            if verbose: print ("data rescaled by ", 1./scale)
-        else:
-            image_stack = big_array.astype(np.float)
-
-
-        if (x_start > x_stop) :
-            image_stack = image_stack[::-1,:,:]
-            t = x_start 
-            x_start = x_stop 
-            x_stop = t
-            if verbose: print ('x data reversed')
-
-        if (y_start > y_stop) :
-            image_stack = image_stack[:,::-1,:]
-            t = y_start 
-            y_start = y_stop 
-            y_stop = t
-            if verbose: print ('y data reversed')
-
-            
-        xstep = (x_stop-x_start)/(self.n_cols-1)
-        self.x_dist = np.arange(x_start,x_stop+xstep, xstep)
-        
-        ystep = (y_stop-y_start)/(self.n_rows-1)
-        self.y_dist = np.arange(y_start,y_stop+ystep, ystep)              
- 
-        image_stack = np.reshape(image_stack, (self.n_cols, self.n_rows, self.n_theta), order='F') 
-   
-        return image_stack, angles
-
-
-#----------------------------------------------------------------------
-    def read_ncb4D(self, filenames):
-        
-        if verbose: print ('First energy stack:', filenames[0])
-        
-        
-        data_files = natural_sort(filenames)
-
-        neng = len(data_files)
-        if verbose: print ('Number of energies ', neng)
-        
-        self.stack4D = []
-        theta = []
-        
-        for i in range(neng):     
-            #Read the data
-            thisstack, thistheta = self.read_ncb_data(data_files[i])
-                    
-            #Check if we have negative angles, if yes convert to 0-360deg
-            for ith in range(len(thistheta)):
-                if thistheta[ith] < 0:
-                    thistheta[ith] = thistheta[ith] + 360
-                    
-            self.stack4D.append(thisstack)
-            theta.append(thistheta)
-            
-            dims = thisstack.shape
-        
-        
-        self.stack4D = np.array(self.stack4D)
-        self.stack4D = np.transpose(self.stack4D, axes=(1,2,0,3))
-        
-        self.theta = theta[0]
-        self.n_theta = len(theta)
-        
-                
-        self.absdata = self.stack4D[:,:,:,0]
-        
-        self.data_dwell = np.ones((neng))
-        
-        return 
-        
+# 
+#   This file is part of Mantis, a Multivariate ANalysis Tool for Spectromicroscopy.
+# 
+#   Copyright (C) 2011 Mirna Lerotic, 2nd Look
+#   http://2ndlookconsulting.com
+#   License: GNU GPL v3
+#
+#   Mantis is free software: you can redistribute it and/or modify
+#   it under the terms of the GNU General Public License as published by
+#   the Free Software Foundation, either version 3 of the License, or
+#   any later version.
+#
+#   Mantis is distributed in the hope that it will be useful,
+#   but WITHOUT ANY WARRANTY; without even the implied warranty of
+#   MERCHANTABILITY or FITNESS FOR A PARTICULAR PURPOSE.  See the
+#   GNU General Public License for more details <http://www.gnu.org/licenses/>.
+
+
+from __future__ import division
+from __future__ import print_function
+
+import numpy as np
+import os
+import re
+
+verbose = 0
+
+title = 'Ncb'
+extension = ['*.ncb']
+read_types = ['image','stack']
+write_types = ['image','stack','results']
+
+
+def identify(filename):
+    try:
+        basename, extension = os.path.splitext(filename) 
+        dat_fn = basename + '.dat'
+        f = open(str(dat_fn),'r')
+        f.close()
+        return True
+    except:
+        return False
+
+def GetFileStructure(FileName):
+    return None  
+
+
+#---------------------------------------------------------------------- 
+def read(filename, self, selection=None, *args, **kwargs):
+    
+    
+    basename, extension = os.path.splitext(filename) 
+    dat_fn = basename + '.dat'
+    
+
+    f = open(str(dat_fn),'r')
+    lines = f.readlines()
+    temp = lines[0].split()
+    
+    self.n_cols = int(temp[0])
+    self.n_rows = int(temp[1])
+    scale = float(temp[2])
+
+    #print self.n_cols, self.n_rows, scale
+    
+    temp = lines[1].split()
+    x_start = float(temp[0])
+    x_stop = float(temp[1])
+    
+    temp = lines[2].split()
+    y_start = float(temp[0])
+    y_stop = float(temp[1])
+
+    self.n_ev = int(lines[3])
+
+    #print self.n_ev
+    
+
+    self.ev = np.zeros((self.n_ev))
+    self.data_dwell = np.zeros((self.n_ev))
+    filename_list = []
+    for i in range(self.n_ev):
+        self.ev[i] = float(lines[4+i])
+        
+    #print self.ev
+
+    for i in range(self.n_ev):
+        self.ev[i] = float(lines[4+i])
+
+    try:
+        for i in range(self.n_ev):
+            temp = lines[4+self.n_ev+i].split()
+            
+            filename_list.append(temp[0])
+            self.data_dwell[i] = float(temp[2])
+    except:
+        self.data_dwell = np.ones((self.n_ev))
+
+
+    f.close()
+
+    
+    
+    if scale < 0 :
+        dataformat = np.float32
+    else:
+        dataformat = np.int16
+        
+    #print 'data format', dataformat
+        
+    f = open(str(filename),'rb')
+    big_array = np.fromfile(f, dataformat, self.n_cols*self.n_rows*self.n_ev)
+    f.close()    
+    
+    
+    if scale > 0 and scale != 1 :
+        image_stack = big_array.astype(np.float)/scale
+        print ("data rescaled by ", 1./scale)
+    else:
+        image_stack = big_array.astype(np.float)
+
+
+    if (x_start > x_stop) :
+        image_stack = image_stack[::-1,:,:]
+        t = x_start 
+        x_start = x_stop 
+        x_stop = t
+        print ('x data reversed')
+
+    if (y_start > y_stop) :
+        image_stack = image_stack[:,::-1,:]
+        t = y_start 
+        y_start = y_stop 
+        y_stop = t
+        print ('y data reversed')
+
+        
+    xstep = (x_stop-x_start)/(self.n_cols-1)
+    self.x_dist = np.arange(x_start,x_stop+xstep, xstep)
+    
+    ystep = (y_stop-y_start)/(self.n_rows-1)
+    self.y_dist = np.arange(y_start,y_stop+ystep, ystep)              
+
+
+    self.absdata = np.empty((self.n_cols, self.n_rows, self.n_ev))
+            
+    self.absdata = np.reshape(image_stack, (self.n_cols, self.n_rows, self.n_ev), order='F')    
+    
+    
+    self.fill_h5_struct_from_stk()
+      
+
+    return
+
+
+#----------------------------------------------------------------------
+def read_ncb4D(self, filenames):
+    
+    if verbose: print ('First energy stack:', filenames[0])
+    
+    
+    data_files = natural_sort(filenames)
+
+    neng = len(data_files)
+    if verbose: print ('Number of energies ', neng)
+    
+    self.stack4D = []
+    theta = []
+    
+    for i in range(neng):     
+        #Read the data
+        thisstack, thistheta = read_ncb_data(self, data_files[i])
+                
+        #Check if we have negative angles, if yes convert to 0-360deg
+        for ith in range(len(thistheta)):
+            if thistheta[ith] < 0:
+                thistheta[ith] = thistheta[ith] + 360
+                
+        self.stack4D.append(thisstack)
+        theta.append(thistheta)
+        
+        dims = thisstack.shape
+    
+    
+    self.stack4D = np.array(self.stack4D)
+    self.stack4D = np.transpose(self.stack4D, axes=(1,2,0,3))
+    
+    self.theta = theta[0]
+    self.n_theta = len(theta)
+    
+            
+    self.absdata = self.stack4D[:,:,:,0]
+    
+    self.data_dwell = np.ones((neng))
+    
+    self.fill_h5_struct_from_stk()
+    
+    return 
+    
+    
+#----------------------------------------------------------------------          
+def read_ncb_data(self, filename): 
+    
+    
+    basename, extension = os.path.splitext(filename) 
+    dat_fn = basename + '.dat'
+    
+
+    f = open(str(dat_fn),'r')
+    lines = f.readlines()
+    temp = lines[0].split()
+    
+    self.n_cols = int(temp[0])
+    self.n_rows = int(temp[1])
+    scale = float(temp[2])
+
+    if verbose:
+        print ('self.n_cols, self.n_rows, scale', self.n_cols, self.n_rows, scale)
+        
+    
+    
+    temp = lines[1].split()
+    x_start = float(temp[0])
+    x_stop = float(temp[1])
+    
+    temp = lines[2].split()
+    y_start = float(temp[0])
+    y_stop = float(temp[1])
+
+    self.n_theta = int(lines[3])
+
+    
+
+    angles = np.zeros((self.n_theta))
+    self.data_dwell = np.zeros((self.n_theta))
+    filename_list = []
+    for i in range(self.n_theta):
+        angles[i] = float(lines[4+i])
+
+
+    for i in range(self.n_theta):
+        angles[i] = float(lines[4+i])
+
+    try:
+        for i in range(self.n_theta):
+            temp = lines[4+self.n_ev+i].split()
+            
+            filename_list.append(temp[0])
+            self.data_dwell[i] = float(temp[2])
+    except:
+        self.data_dwell = np.ones((self.n_theta))
+
+
+    f.close()
+
+    
+    
+    if scale < 0 :
+        dataformat = np.float32
+    else:
+        dataformat = np.int16
+
+        
+    f = open(str(filename),'rb')
+    big_array = np.fromfile(f, dataformat, self.n_cols*self.n_rows*self.n_theta)
+    f.close()    
+    
+    
+    if scale > 0 and scale != 1 :
+        image_stack = big_array.astype(np.float)/scale
+        if verbose: print ("data rescaled by ", 1./scale)
+    else:
+        image_stack = big_array.astype(np.float)
+
+
+    if (x_start > x_stop) :
+        image_stack = image_stack[::-1,:,:]
+        t = x_start 
+        x_start = x_stop 
+        x_stop = t
+        if verbose: print ('x data reversed')
+
+    if (y_start > y_stop) :
+        image_stack = image_stack[:,::-1,:]
+        t = y_start 
+        y_start = y_stop 
+        y_stop = t
+        if verbose: print ('y data reversed')
+
+        
+    xstep = (x_stop-x_start)/(self.n_cols-1)
+    self.x_dist = np.arange(x_start,x_stop+xstep, xstep)
+    
+    ystep = (y_stop-y_start)/(self.n_rows-1)
+    self.y_dist = np.arange(y_start,y_stop+ystep, ystep)              
+
+    image_stack = np.reshape(image_stack, (self.n_cols, self.n_rows, self.n_theta), order='F') 
+
+    return image_stack, angles
+
+
+#----------------------------------------------------------------------
+#  This procedure writes  a whole stack (3d (E,x,y) array) to a binary file
+#  with associated *.dat file to track paramaters
+def write(filename, stack, data_type): #,norm):
+    #
+    # def operate_on_Narray(A, B, function):
+    #     try:
+    #         return [operate_on_Narray(a, b, function) for a, b in zip(A, B)]
+    #     except TypeError as e:
+    #         # Not iterable
+    #         return function(A, B)
+    # import matplotlib.pyplot as plt
+    # def export_figure_matplotlib(name,arr, dpi=100, resize_fact=1, plt_show=False):
+    #     fig = plt.figure(frameon=False)
+    #     fig.set_size_inches(arr.shape[1] / dpi, arr.shape[0] / dpi)
+    #     ax = plt.Axes(fig, [0., 0., 1., 1.])
+    #     ax.set_axis_off()
+    #     fig.add_axes(ax)
+    #     ax.imshow(arr, cmap='gray', interpolation='none')
+    #     if plt_show:
+    #         plt.show()
+    #     else:
+    #         plt.savefig(name+'.tif', dpi=(dpi * resize_fact))
+    #         plt.close()
+    print ('Writing .ncb stack:', filename)
+    
+    
+    basename, extension = os.path.splitext(filename) 
+    dat_fn = basename + '.dat'
+    filename = basename + '.ncb'
+
+    image_stack = np.transpose(stack.absdata, axes=(1,0,2))
+    '''Experimental OD filtering and edge substraction'''
+    # if norm:
+    #
+    #     image_stack = np.transpose(stack.od3d, axes=(1,0,2))
+    #     #image_stack = stack.od3d.copy()
+    #     OD_filter = np.amax(image_stack, 2)
+    #     #returning the ODmask as tif
+    #     mask = np.where((OD_filter > 2.5), 0, np.ones(np.shape(image_stack[:,:,0])))
+    #     export_figure_matplotlib(basename+"od_mask",mask)
+    #
+    #     for i in range(np.size(image_stack, 2)):
+    #         image_stack[:,:,i] = np.where((OD_filter > 2.5),0, image_stack[:,:,i])
+    #     #image_stack = np.where(image_stack > 2,0, image_stack) #OD > 2 filter
+    #     e0 = 0
+    #     num = 5
+    #     ##pre-edge
+    #     ave = image_stack[:,:,e0]
+    #     for i in range(num-1):
+    #         ave = ave + image_stack[:,:,e0+i+1]
+    #     ave = ave / num
+    #
+    #     #export pre-edge_average for contour plot.
+    #     pre = np.transpose(stack.absdata, axes=(1,0,2))[:,:,e0]
+    #     for i in range(num-1):
+    #         pre = pre + np.transpose(stack.absdata, axes=(1,0,2))[:,:,e0+i+1]
+    #     pre = pre / num
+    #     export_figure_matplotlib(basename,pre)
+    #
+    #     for i in range(np.size(image_stack, 2)):
+    #         image_stack[:,:,i] = image_stack[:,:,i]-ave
+    #
+    #     #post-edge
+    #     ave = image_stack[:,:,-1]
+    #     for i in range(num-1):
+    #         ave = ave + image_stack[:,:,e0-i-2]
+    #     ave = (ave / num) + 0.0001
+    #     #print(ave)
+    #     for i in range(np.size(image_stack, 2)):
+    #         image_stack[:,:,i] = image_stack[:,:,i] - operate_on_Narray(ave, image_stack[:,:,i], lambda a, b: a/((1+ np.exp(-b+0.5*a)**(25*1/a))))
+    
+    image_stack = np.reshape(image_stack, (stack.n_cols*stack.n_rows*stack.n_ev), order='F')
+
+    tmax = np.amax(image_stack)
+    tmin = np.amin(image_stack)
+    test = np.amax([abs(tmin), abs(tmax)])
+    scale = 1.
+    if test > 3e4 or test < 1e3 :
+        scale = 10.**(3-np.fix(np.math.log10(test)))
+
+
+    #Save image stack to a binary .dat file
+    f = open(str(filename),'wb')
+    if scale != 1.0:
+        print ('Scaling the data by ', scale)
+        saveddata = image_stack*scale
+        saveddata.astype(np.int16).tofile(f)
+    else:
+        scale = -1.0
+        image_stack.astype(np.float32).tofile(f)
+    f.close()
+
+    #print 'imagedims', image_stack.shape
+
+
+    f = open(str(dat_fn),'w')
+
+    print('\t%d\t%d\t%.6f' %(stack.n_rows, stack.n_cols, scale), file=f)
+
+    x_start = stack.y_dist[0]
+    x_stop = stack.y_dist[-1]
+    if x_start != 0. :
+        x_stop = x_stop - x_start
+        x_start = 0.
+
+    print('\t%.6f\t%.6f' %(x_start, x_stop), file=f)
+
+    y_start = stack.x_dist[0]
+    y_stop = stack.x_dist[-1]
+    if y_start != 0. :
+        y_stop = y_stop - y_start
+        y_start = 0.
+    print('\t%.6f\t%.6f' %(y_start, y_stop), file=f)
+
+    print('\t%d' %(stack.n_ev), file=f)
+
+    for i in range(stack.n_ev):
+        print('\t%.6f' %(stack.ev[i]), file=f)
+
+    for i in range(stack.n_ev):
+        thisstr = 'image'+str(i+1)
+        print('%s\t%.6f\t%.6f' %(thisstr, stack.ev[i], stack.data_dwell[i]), file=f)
+
+    f.close()
+    
+    return
+
+#----------------------------------------------------------------------  
+def natural_sort(l): 
+    convert = lambda text: int(text) if text.isdigit() else text.lower() 
+    alphanum_key = lambda key: [ convert(c) for c in re.split('([0-9]+)', key) ] 
+    return sorted(l, key = alphanum_key)
+
+#----------------------------------------------------------------------
+class Cncb:
+    def __init__(self):
+        pass
+    
+   
+           
+#----------------------------------------------------------------------
+    def read_ncb(self, filename):
+        
+        print ('Reading stack:', filename)
+        
+        basename, extension = os.path.splitext(filename) 
+        dat_fn = basename + '.dat'
+        
+
+        f = open(str(dat_fn),'r')
+        lines = f.readlines()
+        temp = lines[0].split()
+        
+        self.n_cols = int(temp[0])
+        self.n_rows = int(temp[1])
+        scale = float(temp[2])
+    
+        #print self.n_cols, self.n_rows, scale
+        
+        temp = lines[1].split()
+        x_start = float(temp[0])
+        x_stop = float(temp[1])
+        
+        temp = lines[2].split()
+        y_start = float(temp[0])
+        y_stop = float(temp[1])
+
+        self.n_ev = int(lines[3])
+
+        #print self.n_ev
+        
+    
+        self.ev = np.zeros((self.n_ev))
+        self.data_dwell = np.zeros((self.n_ev))
+        filename_list = []
+        for i in range(self.n_ev):
+            self.ev[i] = float(lines[4+i])
+            
+        #print self.ev
+
+        for i in range(self.n_ev):
+            self.ev[i] = float(lines[4+i])
+
+        try:
+            for i in range(self.n_ev):
+                temp = lines[4+self.n_ev+i].split()
+                
+                filename_list.append(temp[0])
+                self.data_dwell[i] = float(temp[2])
+        except:
+            self.data_dwell = np.ones((self.n_ev))
+
+    
+        f.close()
+
+        
+        
+        if scale < 0 :
+            dataformat = np.float32
+        else:
+            dataformat = np.int16
+            
+        #print 'data format', dataformat
+            
+        f = open(str(filename),'rb')
+        big_array = np.fromfile(f, dataformat, self.n_cols*self.n_rows*self.n_ev)
+        f.close()    
+        
+        
+        if scale > 0 and scale != 1 :
+            image_stack = big_array.astype(np.float)/scale
+            print ("data rescaled by ", 1./scale)
+        else:
+            image_stack = big_array.astype(np.float)
+
+
+        if (x_start > x_stop) :
+            image_stack = image_stack[::-1,:,:]
+            t = x_start 
+            x_start = x_stop 
+            x_stop = t
+            print ('x data reversed')
+
+        if (y_start > y_stop) :
+            image_stack = image_stack[:,::-1,:]
+            t = y_start 
+            y_start = y_stop 
+            y_stop = t
+            print ('y data reversed')
+
+            
+        xstep = (x_stop-x_start)/(self.n_cols-1)
+        self.x_dist = np.arange(x_start,x_stop+xstep, xstep)
+        
+        ystep = (y_stop-y_start)/(self.n_rows-1)
+        self.y_dist = np.arange(y_start,y_stop+ystep, ystep)              
+
+   
+        self.absdata = np.empty((self.n_cols, self.n_rows, self.n_ev))
+                
+        self.absdata = np.reshape(image_stack, (self.n_cols, self.n_rows, self.n_ev), order='F')    
+        
+        
+  
+        return
+    
+    
+#----------------------------------------------------------------------
+#  This procedure writes  a whole stack (3d (E,x,y) array) to a binary file
+#  with associated *.dat file to track paramaters
+    def write_ncb(self, filename, data_struct):
+        
+        
+        print ('Writing .ncb stack:', filename)
+        
+        
+        basename, extension = os.path.splitext(filename) 
+        dat_fn = basename + '.dat'
+        
+        image_stack = np.transpose(self.absdata, axes=(1,0,2))
+        
+        #image_stack = self.absdata.copy()
+        
+        image_stack = np.reshape(image_stack, (self.n_cols*self.n_rows*self.n_ev), order='F') 
+        
+
+        tmax = np.amax(image_stack)
+        tmin = np.amin(image_stack)
+        test = np.amax([abs(tmin), abs(tmax)])
+        scale = 1.
+        if test > 3e4 or test < 1e3 :
+            scale = 10.**(3-np.fix(np.math.log10(test)))
+
+
+        #Save image stack to a binary .dat file
+        f = open(str(filename),'wb')
+        if scale != 1.0:
+            print ('Scaling the data by ', scale)
+            saveddata = image_stack*scale
+            saveddata.astype(np.int16).tofile(f)
+        else:
+            scale = -1.0
+            image_stack.astype(np.float32).tofile(f)
+        f.close()
+
+        #print 'imagedims', image_stack.shape
+        
+    
+        f = open(str(dat_fn),'w')
+
+        print('\t%d\t%d\t%.6f' %(self.n_rows, self.n_cols, scale), file=f)
+        #print('\t%d\t%d\t%.6f' %(self.n_cols, self.n_rows, scale)
+        
+        
+        x_start = self.y_dist[0]
+        x_stop = self.y_dist[-1]
+        if x_start != 0. :
+            x_stop = x_stop - x_start
+            x_start = 0.
+
+        print('\t%.6f\t%.6f' %(x_start, x_stop), file=f)
+        
+        y_start = self.x_dist[0]
+        y_stop = self.x_dist[-1]
+        if y_start != 0. :
+            y_stop = y_stop - y_start
+            y_start = 0.
+        print('\t%.6f\t%.6f' %(y_start, y_stop), file=f)
+        
+        print('\t%d' %(self.n_ev), file=f)
+        
+        for i in range(self.n_ev):
+            print('\t%.6f' %(self.ev[i]), file=f)
+        
+        for i in range(self.n_ev):
+            thisstr = 'image'+str(i+1)
+            print('%s\t%.6f\t%.6f' %(thisstr, self.ev[i], self.data_dwell[i]), file=f)
+
+        f.close()
+        
+        return
+
+#----------------------------------------------------------------------          
+    def read_ncb_data(self, filename): 
+        
+        #print 'Reading stack:', filename
+        
+        basename, extension = os.path.splitext(filename) 
+        dat_fn = basename + '.dat'
+        
+
+        f = open(str(dat_fn),'r')
+        lines = f.readlines()
+        temp = lines[0].split()
+        
+        self.n_cols = int(temp[0])
+        self.n_rows = int(temp[1])
+        scale = float(temp[2])
+    
+        if verbose:
+            print ('self.n_cols, self.n_rows, scale', self.n_cols, self.n_rows, scale)
+        
+        temp = lines[1].split()
+        x_start = float(temp[0])
+        x_stop = float(temp[1])
+        
+        temp = lines[2].split()
+        y_start = float(temp[0])
+        y_stop = float(temp[1])
+
+        self.n_theta = int(lines[3])
+
+        #print self.n_ev
+        
+    
+        angles = np.zeros((self.n_theta))
+        self.data_dwell = np.zeros((self.n_theta))
+        filename_list = []
+        for i in range(self.n_theta):
+            angles[i] = float(lines[4+i])
+            
+        #print self.ev
+
+        for i in range(self.n_theta):
+            angles[i] = float(lines[4+i])
+
+        try:
+            for i in range(self.n_theta):
+                temp = lines[4+self.n_ev+i].split()
+                
+                filename_list.append(temp[0])
+                self.data_dwell[i] = float(temp[2])
+        except:
+            self.data_dwell = np.ones((self.n_theta))
+
+    
+        f.close()
+
+        
+        
+        if scale < 0 :
+            dataformat = np.float32
+        else:
+            dataformat = np.int16
+            
+        #print 'data format', dataformat
+            
+        f = open(str(filename),'rb')
+        big_array = np.fromfile(f, dataformat, self.n_cols*self.n_rows*self.n_theta)
+        f.close()    
+        
+        
+        if scale > 0 and scale != 1 :
+            image_stack = big_array.astype(np.float)/scale
+            if verbose: print ("data rescaled by ", 1./scale)
+        else:
+            image_stack = big_array.astype(np.float)
+
+
+        if (x_start > x_stop) :
+            image_stack = image_stack[::-1,:,:]
+            t = x_start 
+            x_start = x_stop 
+            x_stop = t
+            if verbose: print ('x data reversed')
+
+        if (y_start > y_stop) :
+            image_stack = image_stack[:,::-1,:]
+            t = y_start 
+            y_start = y_stop 
+            y_stop = t
+            if verbose: print ('y data reversed')
+
+            
+        xstep = (x_stop-x_start)/(self.n_cols-1)
+        self.x_dist = np.arange(x_start,x_stop+xstep, xstep)
+        
+        ystep = (y_stop-y_start)/(self.n_rows-1)
+        self.y_dist = np.arange(y_start,y_stop+ystep, ystep)              
+ 
+        image_stack = np.reshape(image_stack, (self.n_cols, self.n_rows, self.n_theta), order='F') 
+   
+        return image_stack, angles
+
+
+#----------------------------------------------------------------------
+    def read_ncb4D(self, filenames):
+        
+        if verbose: print ('First energy stack:', filenames[0])
+        
+        
+        data_files = natural_sort(filenames)
+
+        neng = len(data_files)
+        if verbose: print ('Number of energies ', neng)
+        
+        self.stack4D = []
+        theta = []
+        
+        for i in range(neng):     
+            #Read the data
+            thisstack, thistheta = self.read_ncb_data(data_files[i])
+                    
+            #Check if we have negative angles, if yes convert to 0-360deg
+            for ith in range(len(thistheta)):
+                if thistheta[ith] < 0:
+                    thistheta[ith] = thistheta[ith] + 360
+                    
+            self.stack4D.append(thisstack)
+            theta.append(thistheta)
+            
+            dims = thisstack.shape
+        
+        
+        self.stack4D = np.array(self.stack4D)
+        self.stack4D = np.transpose(self.stack4D, axes=(1,2,0,3))
+        
+        self.theta = theta[0]
+        self.n_theta = len(theta)
+        
+                
+        self.absdata = self.stack4D[:,:,:,0]
+        
+        self.data_dwell = np.ones((neng))
+        
+        return 
+        